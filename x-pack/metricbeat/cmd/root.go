--- conflicted
+++ resolved
@@ -18,17 +18,6 @@
 	_ "github.com/elastic/beats/v7/metricbeat/include/fields"
 )
 
-const (
-	// Name of the beat
-	Name = "metricbeat"
-<<<<<<< HEAD
-=======
-
-	// ecsVersion specifies the version of ECS that this beat is implementing.
-	ecsVersion = "1.10.0"
->>>>>>> 3664b244
-)
-
 // RootCmd to handle beats cli
 func RootCmd(opts ...beater.Option) *cmd.BeatsRootCmd {
 	settings := mbcmd.MetricbeatSettings()
