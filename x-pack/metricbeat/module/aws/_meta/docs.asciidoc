--- conflicted
+++ resolved
@@ -24,15 +24,10 @@
 aws> sts get-session-token --serial-number arn:aws:iam::1234:mfa/your-email@example.com --token-code 456789 --duration-seconds 129600
 ----
 
-<<<<<<< HEAD
-Since temporary security credentials are short term, after they expire, the user needs to generate new ones and modify
-the aws.yml config file with the new credentials. This will cause data loss if the config file is not update with new
-=======
 Because temporary security credentials are short term, after they expire, the user needs to generate new ones and modify
 the aws.yml config file with the new credentials. Unless https://www.elastic.co/guide/en/beats/metricbeat/current/_live_reloading.html[live reloading]
 feature is enabled for Metricbeat, the user needs to manually restart Metricbeat after updating the config file in order
 to continue collecting Cloudwatch metrics. This will cause data loss if the config file is not updated with new
->>>>>>> de955be0
 credentials before the old ones expire. For Metricbeat, we recommend users to use access keys in config file to enable
 aws module making AWS api calls without have to generate new temporary credentials and update the config frequently.
 
