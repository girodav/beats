// Use these for links to issue and pulls. Note issues and pulls redirect one to
// each other on Github, so don't worry too much on using the right prefix.
:issue: https://github.com/elastic/beats/issues/
:pull: https://github.com/elastic/beats/pull/

=== Beats version HEAD
https://github.com/elastic/beats/compare/v7.0.0-alpha2...main[Check the HEAD diff]

==== Breaking changes

*Affecting all Beats*


*Auditbeat*


*Filebeat*

*Heartbeat*


*Metricbeat*


*Packetbeat*


*Winlogbeat*


*Functionbeat*


==== Bugfixes

*Affecting all Beats*

- Fix dissect trim panics from DELETE (127)(\u007f) character {issue}30657[30657] {pull}30658[30658]

*Auditbeat*


*Filebeat*

<<<<<<< HEAD
=======
- Fix add_kubernetes_metadata matcher: support rotated logs when `resource_type: pod` {pull}30720[30720]
- Prevent logic race on clearing data during request in httpjson. {pull}30730[30730]
>>>>>>> 45f38669

*Filebeat*

- Recover CEF extensions from messages with invalid/incomplete headers. {issue}30757[30757] {pull}30938[30938]
- Fix panic in filestream input when `copy_truncate` log rotation strategy is used {issue}29024[29024] {pull}31041[31041]

*Heartbeat*

*Metricbeat*


*Packetbeat*

<<<<<<< HEAD
=======
- Prevent panic when querying Npcap version on Windows. {issue}30820[30820] {pull}30821[30821] {pull}30837[30837]
- packetbeat: Fix timeout error in af_packet capture mode. {issue}30731[30731] {issue}30822[30822] {pull}30882[30882]
>>>>>>> 45f38669

*Winlogbeat*


*Functionbeat*



*Elastic Logging Plugin*


==== Added

*Affecting all Beats*


*Auditbeat*


*Filebeat*


*Auditbeat*


*Filebeat*


*Heartbeat*


*Metricbeat*


*Packetbeat*


*Functionbeat*


*Winlogbeat*

- Retry EvtSubscribe from start if fails with strict mode. {issue}29793[29793] {pull}30155[30155]


*Elastic Log Driver*


==== Deprecated

*Affecting all Beats*


*Filebeat*


*Heartbeat*

*Metricbeat*


*Packetbeat*

*Winlogbeat*

*Functionbeat*

==== Known Issue






<|MERGE_RESOLUTION|>--- conflicted
+++ resolved
@@ -42,11 +42,8 @@
 
 *Filebeat*
 
-<<<<<<< HEAD
-=======
 - Fix add_kubernetes_metadata matcher: support rotated logs when `resource_type: pod` {pull}30720[30720]
 - Prevent logic race on clearing data during request in httpjson. {pull}30730[30730]
->>>>>>> 45f38669
 
 *Filebeat*
 
@@ -60,11 +57,8 @@
 
 *Packetbeat*
 
-<<<<<<< HEAD
-=======
 - Prevent panic when querying Npcap version on Windows. {issue}30820[30820] {pull}30821[30821] {pull}30837[30837]
 - packetbeat: Fix timeout error in af_packet capture mode. {issue}30731[30731] {issue}30822[30822] {pull}30882[30882]
->>>>>>> 45f38669
 
 *Winlogbeat*
 
