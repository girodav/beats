--- conflicted
+++ resolved
@@ -1,9 +1,4 @@
-<<<<<<< HEAD
-FROM golang:1.13.6
-=======
 FROM golang:1.13.7
-MAINTAINER Nicolas Ruflin <ruflin@elastic.co>
->>>>>>> 16901291
 
 RUN \
     apt-get update \
