// Licensed to Elasticsearch B.V. under one or more contributor
// license agreements. See the NOTICE file distributed with
// this work for additional information regarding copyright
// ownership. Elasticsearch B.V. licenses this file to you under
// the Apache License, Version 2.0 (the "License"); you may
// not use this file except in compliance with the License.
// You may obtain a copy of the License at
//
//     http://www.apache.org/licenses/LICENSE-2.0
//
// Unless required by applicable law or agreed to in writing,
// software distributed under the License is distributed on an
// "AS IS" BASIS, WITHOUT WARRANTIES OR CONDITIONS OF ANY
// KIND, either express or implied.  See the License for the
// specific language governing permissions and limitations
// under the License.

// +build integration

package logstash_test

import (
	"encoding/json"
	"io/ioutil"
	"net/http"
	"testing"

	"github.com/stretchr/testify/assert"
	"github.com/stretchr/testify/require"

	"github.com/elastic/beats/v7/libbeat/tests/compose"
	mbtest "github.com/elastic/beats/v7/metricbeat/mb/testing"
	"github.com/elastic/beats/v7/metricbeat/module/logstash"
	_ "github.com/elastic/beats/v7/metricbeat/module/logstash/node"
	_ "github.com/elastic/beats/v7/metricbeat/module/logstash/node_stats"
)

var metricSets = []string{
	"node",
	"node_stats",
}

func TestFetch(t *testing.T) {
	service := compose.EnsureUpWithTimeout(t, 300, "logstash")

	for _, metricSet := range metricSets {
		t.Run(metricSet, func(t *testing.T) {
			config := getConfig(metricSet, service.Host())
			f := mbtest.NewReportingMetricSetV2Error(t, config)
			events, errs := mbtest.ReportingFetchV2Error(f)

			require.Empty(t, errs)
			require.NotEmpty(t, events)

			t.Logf("%s/%s event: %+v", f.Module().Name(), f.Name(),
				events[0].BeatEvent("logstash", metricSet).Fields.StringToPrint())
		})
	}
}

func TestData(t *testing.T) {
	service := compose.EnsureUpWithTimeout(t, 300, "logstash")

	for _, metricSet := range metricSets {
		t.Run(metricSet, func(t *testing.T) {
			config := getConfig(metricSet, service.Host())
			f := mbtest.NewReportingMetricSetV2Error(t, config)
			err := mbtest.WriteEventsReporterV2Error(f, t, metricSet)
			require.NoError(t, err)
		})
	}
}

<<<<<<< HEAD
=======
func TestXPackEnabled(t *testing.T) {
	lsService := compose.EnsureUpWithTimeout(t, 300, "logstash")
	esService := compose.EnsureUpWithTimeout(t, 300, "elasticsearch")

	clusterUUID := getESClusterUUID(t, esService.Host())

	metricSetToTypeMap := map[string]string{
		"node":       "logstash_state",
		"node_stats": "logstash_stats",
	}

	config := getXPackConfig(lsService.Host())
	metricSets := mbtest.NewReportingMetricSetV2Errors(t, config)
	for _, metricSet := range metricSets {
		t.Run(metricSet.Name(), func(t *testing.T) {
			events, errs := mbtest.ReportingFetchV2Error(metricSet)
			require.Empty(t, errs)
			require.NotEmpty(t, events)

			event := events[0]
			assert.Equal(t, metricSetToTypeMap[metricSet.Name()], event.RootFields["type"])
			assert.Equal(t, clusterUUID, event.RootFields["cluster_uuid"])
			assert.Regexp(t, `^.monitoring-logstash-\d-mb`, event.Index)

			if t.Failed() {
				t.Logf("event: %+v", event)
			}
		})
	}
}

>>>>>>> 5960d7f9
func getConfig(metricSet string, host string) map[string]interface{} {
	return map[string]interface{}{
		"module":     logstash.ModuleName,
		"metricsets": []string{metricSet},
		"hosts":      []string{host},
	}
}

func getXPackConfig(host string) map[string]interface{} {
	return map[string]interface{}{
		"module":     logstash.ModuleName,
		"metricsets": metricSets,
		"hosts":      []string{host},
	}
}

func getESClusterUUID(t *testing.T, host string) string {
	resp, err := http.Get("http://" + host + "/")
	require.NoError(t, err)
	defer resp.Body.Close()

	var body struct {
		ClusterUUID string `json:"cluster_uuid"`
	}

	data, err := ioutil.ReadAll(resp.Body)
	require.NoError(t, err)
	json.Unmarshal(data, &body)

	return body.ClusterUUID
}<|MERGE_RESOLUTION|>--- conflicted
+++ resolved
@@ -71,40 +71,6 @@
 	}
 }
 
-<<<<<<< HEAD
-=======
-func TestXPackEnabled(t *testing.T) {
-	lsService := compose.EnsureUpWithTimeout(t, 300, "logstash")
-	esService := compose.EnsureUpWithTimeout(t, 300, "elasticsearch")
-
-	clusterUUID := getESClusterUUID(t, esService.Host())
-
-	metricSetToTypeMap := map[string]string{
-		"node":       "logstash_state",
-		"node_stats": "logstash_stats",
-	}
-
-	config := getXPackConfig(lsService.Host())
-	metricSets := mbtest.NewReportingMetricSetV2Errors(t, config)
-	for _, metricSet := range metricSets {
-		t.Run(metricSet.Name(), func(t *testing.T) {
-			events, errs := mbtest.ReportingFetchV2Error(metricSet)
-			require.Empty(t, errs)
-			require.NotEmpty(t, events)
-
-			event := events[0]
-			assert.Equal(t, metricSetToTypeMap[metricSet.Name()], event.RootFields["type"])
-			assert.Equal(t, clusterUUID, event.RootFields["cluster_uuid"])
-			assert.Regexp(t, `^.monitoring-logstash-\d-mb`, event.Index)
-
-			if t.Failed() {
-				t.Logf("event: %+v", event)
-			}
-		})
-	}
-}
-
->>>>>>> 5960d7f9
 func getConfig(metricSet string, host string) map[string]interface{} {
 	return map[string]interface{}{
 		"module":     logstash.ModuleName,
