from filebeat import TestCase

import os

# Additional tests: to be implemented
# * Check if registrar file can be configured, set config param
# * Check "updating" of registrar file
# * Check what happens when registrar file is deleted


class Test(TestCase):

    def test_registrar_file_content(self):
        """
        Check if registrar file is created correctly and content is as expected
        """

        self.render_config_template(
            path=os.path.abspath(self.working_dir) + "/log/*"
        )
        os.mkdir(self.working_dir + "/log/")

        testfile = self.working_dir + "/log/test.log"
        file = open(testfile, 'w')

        iterations = 5
        file.write(iterations * "hello world\n")

        file.close()

        filebeat = self.start_filebeat()

        self.wait_until(
            lambda: self.log_contains(
                "Registrar: processing 5 events"),
            max_timeout=15)
        filebeat.kill_and_wait()

        # Check that file exist
        data = self.get_dot_filebeat()

        # FIXME: workaround for filebeat not dealing correctly
        # with new lines larger than one character.
        correction = 0
        if os.name == "nt":
            correction = -1

        # Check that offset is set correctly
        logFileAbs = os.path.abspath(testfile)
        # Hello world text plus newline, multiplied by the number
        # of lines and the windows correction applied
        assert data[logFileAbs]['offset'] == \
            iterations * (11 + len(os.linesep)) + correction

        # Check that right source field is inside
        assert data[logFileAbs]['source'] == logFileAbs


        # WARNING: These asserts will only pass on non windows machines

        # Check that inode is set correctly
        inode = os.stat(logFileAbs).st_ino
<<<<<<< HEAD
        assert os.name == "nt" or data[logFileAbs]['FileStateOS']['inode'] == inode

        # Check that device is set correctly
        device = os.stat(logFileAbs).st_dev
        assert os.name == "nt" or data[logFileAbs]['FileStateOS']['device'] == device

        # Check that no additional info is in the file
        assert len(data) == 1
        assert len(data[logFileAbs]) <= 3
        assert len(data[logFileAbs]['FileStateOS']) <= 2
=======
        assert os.name == "nt" or data[logFileAbs]['inode'] == inode

        # Check that device is set correctly
        device = os.stat(logFileAbs).st_dev
        assert os.name == "nt" or data[logFileAbs]['device'] == device

        # Check that no additional info is in the file
        assert len(data) == 1
        assert len(data[logFileAbs]) <= 4
>>>>>>> 0b02d278

    def test_registrar_files(self):
        """
        Check that multiple files are put into registrar file
        """

        self.render_config_template(
            path=os.path.abspath(self.working_dir) + "/log/*"
        )
        os.mkdir(self.working_dir + "/log/")

        testfile1 = self.working_dir + "/log/test1.log"
        testfile2 = self.working_dir + "/log/test2.log"
        file1 = open(testfile1, 'w')
        file2 = open(testfile2, 'w')

        iterations = 5
        for n in range(0, iterations):
            file1.write("hello world")  # 11 chars
            file1.write("\n")  # 1 char
            file2.write("goodbye world")  # 11 chars
            file2.write("\n")  # 1 char

        file1.close()
        file2.close()

        filebeat = self.start_filebeat()

        self.wait_until(
            lambda: self.log_contains(
                "Registrar: processing 10 events"),
            max_timeout=15)
        filebeat.kill_and_wait()

        # Check that file exist
        data = self.get_dot_filebeat()

        # Check that 2 files are port of the registrar file
        assert len(data) == 2<|MERGE_RESOLUTION|>--- conflicted
+++ resolved
@@ -60,7 +60,7 @@
 
         # Check that inode is set correctly
         inode = os.stat(logFileAbs).st_ino
-<<<<<<< HEAD
+
         assert os.name == "nt" or data[logFileAbs]['FileStateOS']['inode'] == inode
 
         # Check that device is set correctly
@@ -71,17 +71,6 @@
         assert len(data) == 1
         assert len(data[logFileAbs]) <= 3
         assert len(data[logFileAbs]['FileStateOS']) <= 2
-=======
-        assert os.name == "nt" or data[logFileAbs]['inode'] == inode
-
-        # Check that device is set correctly
-        device = os.stat(logFileAbs).st_dev
-        assert os.name == "nt" or data[logFileAbs]['device'] == device
-
-        # Check that no additional info is in the file
-        assert len(data) == 1
-        assert len(data[logFileAbs]) <= 4
->>>>>>> 0b02d278
 
     def test_registrar_files(self):
         """
