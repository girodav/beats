[
    {
        "@timestamp": "2017-04-04T11:43:09.000Z",
<<<<<<< HEAD
        "ecs.version": "1.0.0-beta2",
=======
        "ecs.version": "1.0.0",
>>>>>>> de955be0
        "event.dataset": "icinga.debug",
        "event.module": "icinga",
        "fileset.name": "debug",
        "icinga.debug.facility": "GraphiteWriter",
        "input.type": "log",
        "log.level": "debug",
        "log.offset": 0,
        "message": "Add to metric list:'icinga2.demo.services.procs.procs.perfdata.procs.warn 250 1491306189'.",
        "service.type": "icinga"
    },
    {
        "@timestamp": "2017-04-04T11:43:09.000Z",
<<<<<<< HEAD
        "ecs.version": "1.0.0-beta2",
=======
        "ecs.version": "1.0.0",
>>>>>>> de955be0
        "event.dataset": "icinga.debug",
        "event.module": "icinga",
        "fileset.name": "debug",
        "icinga.debug.facility": "IdoMysqlConnection",
        "input.type": "log",
        "log.level": "debug",
        "log.offset": 141,
        "message": "Query: UPDATE icinga_servicestatus SET acknowledgement_type = '0',  active_checks_enabled = '1',  check_command = 'mysql_health',  check_source = 'demo',  check_type = '0',  current_check_attempt = '1',  current_notification_number = '180',  current_state = '2',  endpoint_object_id = 242,  event_handler = '',  event_handler_enabled = '1',  execution_time = '0.355594',  flap_detection_enabled = '0',  has_been_checked = '1',  instance_id = 1,  is_flapping = '0',  is_reachable = '1',  last_check = FROM_UNIXTIME(1491306189),  last_hard_state = '2',  last_hard_state_change = FROM_UNIXTIME(1491290599),  last_notification = FROM_UNIXTIME(1491304989),  last_state_change = FROM_UNIXTIME(1491290599),  last_time_critical = FROM_UNIXTIME(1491306189),  last_time_unknown = FROM_UNIXTIME(1491290589),  latency = '0.001466',  long_output = '',  max_check_attempts = '5',  next_check = FROM_UNIXTIME(1491306198),  next_notification = FROM_UNIXTIME(1491306789),  normal_check_interval = '0.166667',  notifications_enabled = '1',  original_attributes = 'null',  output = 'CRITICAL - cannot connect to information_schema. Access denied for user \\'test1\\'@\\'blerims-mbp.int.netways.de\\' (using password: YES)',  passive_checks_enabled = '1',  percent_state_change = '0',  perfdata = '',  problem_has_been_acknowledged = '0',  process_performance_data = '1',  retry_check_interval = '0.166667',  scheduled_downtime_depth = '0',  service_object_id = 333,  should_be_scheduled = '1',  state_type = '1',  status_update_time = FROM_UNIXTIME(1491306189) WHERE service_object_id = 333",
        "service.type": "icinga"
    },
    {
        "@timestamp": "2017-04-04T11:43:11.000Z",
<<<<<<< HEAD
        "ecs.version": "1.0.0-beta2",
=======
        "ecs.version": "1.0.0",
>>>>>>> de955be0
        "event.dataset": "icinga.debug",
        "event.module": "icinga",
        "fileset.name": "debug",
        "icinga.debug.facility": "Process",
        "input.type": "log",
        "log.level": "notice",
        "log.offset": 1763,
        "message": "Running command '/usr/lib/nagios/plugins/check_ping' '-H' 'mysql.icinga.com' '-c' '5000,100%' '-w' '3000,80%': PID 8288",
        "service.type": "icinga"
    }
]<|MERGE_RESOLUTION|>--- conflicted
+++ resolved
@@ -1,11 +1,7 @@
 [
     {
         "@timestamp": "2017-04-04T11:43:09.000Z",
-<<<<<<< HEAD
-        "ecs.version": "1.0.0-beta2",
-=======
         "ecs.version": "1.0.0",
->>>>>>> de955be0
         "event.dataset": "icinga.debug",
         "event.module": "icinga",
         "fileset.name": "debug",
@@ -18,11 +14,7 @@
     },
     {
         "@timestamp": "2017-04-04T11:43:09.000Z",
-<<<<<<< HEAD
-        "ecs.version": "1.0.0-beta2",
-=======
         "ecs.version": "1.0.0",
->>>>>>> de955be0
         "event.dataset": "icinga.debug",
         "event.module": "icinga",
         "fileset.name": "debug",
@@ -35,11 +27,7 @@
     },
     {
         "@timestamp": "2017-04-04T11:43:11.000Z",
-<<<<<<< HEAD
-        "ecs.version": "1.0.0-beta2",
-=======
         "ecs.version": "1.0.0",
->>>>>>> de955be0
         "event.dataset": "icinga.debug",
         "event.module": "icinga",
         "fileset.name": "debug",
